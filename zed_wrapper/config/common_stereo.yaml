--- conflicted
+++ resolved
@@ -12,15 +12,9 @@
             sim_port: 30000 # The connection port of the simulation server. See the documentation of the supported simulation plugins for more information.
 
         svo:
-<<<<<<< HEAD
-            use_svo_timestamps: false # Use the SVO timestamps to publish data. If false, data will be published at the system time.
-            svo_loop: true # Enable loop mode when using an SVO as input source. NOTE: ignored if SVO timestamping is used
-            svo_realtime: false # if true the SVO will be played trying to respect the original framerate eventually skipping frames, otherwise every frame will be processed respecting the `pub_frame_rate` setting
-=======
             use_svo_timestamps: true # Use the SVO timestamps to publish data. If false, data will be published at the system time.
             svo_loop: false # Enable loop mode when using an SVO as input source. NOTE: ignored if SVO timestamping is used
             svo_realtime: true # if true the SVO will be played trying to respect the original framerate eventually skipping frames, otherwise every frame will be processed respecting the `pub_frame_rate` setting
->>>>>>> 991d9e30
             play_from_frame: 0 # Start playing the SVO from a specific frame
 
         general:
