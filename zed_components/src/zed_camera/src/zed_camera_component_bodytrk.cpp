// Copyright 2025 Stereolabs
//
// Licensed under the Apache License, Version 2.0 (the "License");
// you may not use this file except in compliance with the License.
// You may obtain a copy of the License at
//
//      http://www.apache.org/licenses/LICENSE-2.0
//
// Unless required by applicable law or agreed to in writing, software
// distributed under the License is distributed on an "AS IS" BASIS,
// WITHOUT WARRANTIES OR CONDITIONS OF ANY KIND, either express or implied.
// See the License for the specific language governing permissions and
// limitations under the License.

#include "zed_camera_component.hpp"
#include "sl_logging.hpp"
#include "sl_tools.hpp"

namespace stereolabs
{
void ZedCamera::getBodyTrkParams()
{
  rclcpp::Parameter paramVal;

  rcl_interfaces::msg::ParameterDescriptor read_only_descriptor;
  read_only_descriptor.read_only = true;

  RCLCPP_INFO(get_logger(), "=== Body Track. parameters ===");
  if (sl_tools::isZED(mCamUserModel)) {
    RCLCPP_WARN(
      get_logger(),
      "!!! Body Tracking parameters are not used with ZED!!!");
    return;
  }

  sl_tools::getParam(
    shared_from_this(), "body_tracking.bt_enabled",
    mBodyTrkEnabled, mBodyTrkEnabled,
    " * Body Track. enabled: ");

  bool matched = false;

  std::string model_str = "HUMAN_BODY_FAST";
  sl_tools::getParam(
    shared_from_this(), "body_tracking.model", model_str,
    model_str);

  for (int idx = static_cast<int>(sl::BODY_TRACKING_MODEL::HUMAN_BODY_FAST);
    idx < static_cast<int>(sl::BODY_TRACKING_MODEL::LAST); idx++)
  {
    sl::BODY_TRACKING_MODEL test_model =
      static_cast<sl::BODY_TRACKING_MODEL>(idx);
    std::string test_model_str = sl::toString(test_model).c_str();
    std::replace(
      test_model_str.begin(), test_model_str.end(), ' ',
      '_');      // Replace spaces with underscores to match the YAML setting
    // DEBUG_BT(" Comparing '%s' to '%s'", test_model_str.c_str(),
    // model_str.c_str());
    if (model_str == test_model_str) {
      mBodyTrkModel = test_model;
      matched = true;
      break;
    }
  }
  if (!matched) {
    RCLCPP_WARN_STREAM(
      get_logger(),
      "The value of the parameter 'body_tracking.model' is not valid: '"
        << model_str << "'. Using the default value.");
  }
  RCLCPP_INFO_STREAM(
    get_logger(), " * Body Track. model: "
      << sl::toString(mBodyTrkModel).c_str());

  std::string fmt_str = "BODY_70";
  sl_tools::getParam(
    shared_from_this(), "body_tracking.body_format", fmt_str,
    fmt_str);

  for (int idx = static_cast<int>(sl::BODY_FORMAT::BODY_18);
    idx < static_cast<int>(sl::BODY_FORMAT::LAST); idx++)
  {
    sl::BODY_FORMAT test_fmt = static_cast<sl::BODY_FORMAT>(idx);
    std::string test_fmt_str = sl::toString(test_fmt).c_str();
    std::replace(
      test_fmt_str.begin(), test_fmt_str.end(), ' ',
      '_');      // Replace spaces with underscores to match the YAML setting
    // DEBUG_BT(" Comparing '%s' to '%s'", test_fmt_str.c_str(),
    // test_fmt.c_str());
    if (fmt_str == test_fmt_str) {
      mBodyTrkFmt = test_fmt;
      matched = true;
      break;
    }
  }
  if (!matched) {
    RCLCPP_WARN_STREAM(
      get_logger(),
      "The value of the parameter 'body_tracking.body_format' is not valid: '"
        << fmt_str << "'. Using the default value.");
  }
  RCLCPP_INFO_STREAM(
    get_logger(), " * Body Track. format: "
      << sl::toString(mBodyTrkFmt).c_str());

  sl_tools::getParam(
    shared_from_this(),
    "body_tracking.allow_reduced_precision_inference",
    mBodyTrkReducedPrecision, mBodyTrkReducedPrecision,
    " * Body Track. allow reduced precision: ");

  sl_tools::getParam(
    shared_from_this(), "body_tracking.max_range",
    mBodyTrkMaxRange, mBodyTrkMaxRange,
    " * Body Track. maximum range [m]: ", false, 0.1, 40.0);

  std::string body_sel_str = "FULL";
  sl_tools::getParam(
    shared_from_this(), "body_tracking.body_kp_selection",
    body_sel_str, body_sel_str,
    " * Body Track. KP selection: ");

  DEBUG_BT("body_selection.body_kp_selection: %s", body_sel_str.c_str());

  for (int idx = static_cast<int>(sl::BODY_KEYPOINTS_SELECTION::FULL);
    idx < static_cast<int>(sl::BODY_KEYPOINTS_SELECTION::LAST); idx++)
  {
    sl::BODY_KEYPOINTS_SELECTION test_kp_sel =
      static_cast<sl::BODY_KEYPOINTS_SELECTION>(idx);
    std::string test_body_sel_str = sl::toString(test_kp_sel).c_str();
    std::replace(
      test_body_sel_str.begin(), test_body_sel_str.end(), ' ',
      '_');      // Replace spaces with underscores to match the YAML setting
    DEBUG_BT(
      " Comparing '%s' to '%s'", test_body_sel_str.c_str(),
      body_sel_str.c_str());
    if (body_sel_str == test_body_sel_str) {
      mBodyTrkKpSelection = test_kp_sel;
      matched = true;
      break;
    }
  }
  if (!matched) {
    RCLCPP_WARN_STREAM(
      get_logger(),
      "The value of the parameter "
      "'body_tracking.body_kp_selection' is not valid: '"
        << body_sel_str << "'. Using the default value.");
  }

  sl_tools::getParam(
    shared_from_this(), "body_tracking.enable_body_fitting",
    mBodyTrkFitting, mBodyTrkFitting, " * Body fitting: ");

  sl_tools::getParam(
    shared_from_this(), "body_tracking.enable_tracking",
    mBodyTrkEnableTracking, mBodyTrkEnableTracking,
    " * Body joints tracking: ");

  sl_tools::getParam(
    shared_from_this(), "body_tracking.prediction_timeout_s",
    mBodyTrkPredTimeout, mBodyTrkPredTimeout,
    " * Body Track. prediction timeout [sec]: ", false, 0.0, 300.0);

  sl_tools::getParam(
    shared_from_this(), "body_tracking.confidence_threshold",
    mBodyTrkConfThresh, mBodyTrkConfThresh,
    " * Body Track. confidence thresh.: ", true, 0.0, 100.0);

  sl_tools::getParam(
    shared_from_this(),
    "body_tracking.minimum_keypoints_threshold", mBodyTrkMinKp,
    mBodyTrkMinKp, " * Body Track. min. KP thresh.: ", true, 0, 38);
}

bool ZedCamera::handleBodyTrkDynamicParams(
  const rclcpp::Parameter & param,
  rcl_interfaces::msg::SetParametersResult & result)
{
  DEBUG_BT("handleBodyTrkDynamicParams");

  if (param.get_name() == "body_tracking.confidence_threshold") {
    rclcpp::ParameterType correctType =
      rclcpp::ParameterType::PARAMETER_DOUBLE;
    if (param.get_type() != correctType) {
      result.successful = false;
      result.reason =
        param.get_name() + " must be a " + rclcpp::to_string(correctType);
      RCLCPP_WARN_STREAM(get_logger(), result.reason);
      return false;
    }

    double val = param.as_double();

    if ((val < 0.0) || (val >= 100.0)) {
      result.successful = false;
      result.reason =
        param.get_name() +
        " must be positive double value in the range [0.0,100.0[";
      RCLCPP_WARN_STREAM(get_logger(), result.reason);
      return false;
    }

    mBodyTrkConfThresh = val;

    RCLCPP_INFO_STREAM(
      get_logger(), "Parameter '" << param.get_name()
                                  << "' correctly set to "
                                  << val);
  } else if (param.get_name() ==
    "body_tracking.minimum_keypoints_threshold")
  {
    rclcpp::ParameterType correctType =
      rclcpp::ParameterType::PARAMETER_INTEGER;
    if (param.get_type() != correctType) {
      result.successful = false;
      result.reason =
        param.get_name() + " must be a " + rclcpp::to_string(correctType);
      RCLCPP_WARN_STREAM(get_logger(), result.reason);
      return false;
    }

    double val = param.as_int();

    if ((val < 0) || (val > 70)) {
      result.successful = false;
      result.reason = param.get_name() +
        " must be positive double value in the range [0,70]";
      RCLCPP_WARN_STREAM(get_logger(), result.reason);
      return false;
    }

    mBodyTrkMinKp = val;

    RCLCPP_INFO_STREAM(
      get_logger(), "Parameter '" << param.get_name()
                                  << "' correctly set to "
                                  << val);
  }

  return true;
}

bool ZedCamera::startBodyTracking()
{
  DEBUG_BT("startBodyTracking");

  if (!sl_tools::isObjDetAvailable(mCamRealModel)) {
    RCLCPP_ERROR(
      get_logger(),
      "Body Tracking not started. The camera model does not support "
      "it with the current version "
      "of the SDK");
    return false;
  }

  DEBUG_BT("Body Tracking available");

  if (mDepthDisabled) {
    RCLCPP_WARN(
      get_logger(),
      "Cannot start Body Tracking if "
      "`depth.depth_mode` is set to `0` [NONE]");
    return false;
  }

  if (!mBodyTrkEnabled) {
    DEBUG_BT("Body Tracking not enabled -> NOT STARTING");
    return false;
  }

  if (!mCamera2BaseTransfValid || !mSensor2CameraTransfValid ||
    !mSensor2BaseTransfValid)
  {
    DEBUG_OD(
      "Tracking transforms not yet ready, Body Tracking starting postponed");
    return false;
  }

  RCLCPP_INFO(get_logger(), "=== Starting Body Tracking ===");

  sl::BodyTrackingParameters bt_p;
  bt_p.allow_reduced_precision_inference = mBodyTrkReducedPrecision;
  bt_p.body_format = mBodyTrkFmt;
  bt_p.body_selection = mBodyTrkKpSelection;
  bt_p.detection_model = mBodyTrkModel;
  bt_p.enable_body_fitting = mBodyTrkFitting;
  bt_p.enable_segmentation = false;
  bt_p.enable_tracking = mBodyTrkEnableTracking;
  bt_p.max_range = mBodyTrkMaxRange;
  bt_p.prediction_timeout_s = mBodyTrkPredTimeout;

  mBodyTrkInstID = ++mAiInstanceID;
  bt_p.instance_module_id = mBodyTrkInstID;

  sl::ERROR_CODE btError = mZed->enableBodyTracking(bt_p);

  if (btError != sl::ERROR_CODE::SUCCESS) {
    RCLCPP_ERROR_STREAM(
      get_logger(),
      "Body Tracking error: " << sl::toString(btError));

    mBodyTrkRunning = false;
    return false;
  }

  DEBUG_BT("Body Tracking enabled");

  if (!mPubBodyTrk && mBodyTrkPubEnabled) {
    mPubBodyTrk = create_publisher<zed_msgs::msg::ObjectsStamped>(
      mBodyTrkTopic, mQos, mPubOpt);
    RCLCPP_INFO_STREAM(
      get_logger(),
      "Advertised on topic " << mPubBodyTrk->get_topic_name());
  }

  DEBUG_BT("Body Tracking publisher created");

  mBodyTrkRunning = true;
  return true;
}

void ZedCamera::stopBodyTracking()
{
  if (mBodyTrkRunning) {
    RCLCPP_INFO(get_logger(), "=== Stopping Body Tracking ===");
    mBodyTrkRunning = false;
    mBodyTrkEnabled = false;
    mZed->disableBodyTracking();

    // ----> Send an empty message to indicate that no more objects are tracked
    // (e.g clean RVIZ2)
    auto objMsg = std::make_unique<zed_msgs::msg::ObjectsStamped>();

    objMsg->header.stamp = mUsePubTimestamps ? get_clock()->now() : mFrameTimestamp;
    objMsg->header.frame_id = mLeftCamFrameId;

    objMsg->objects.clear();

<<<<<<< HEAD
    if (mPubBodyTrk)
    {
      DEBUG_STREAM_OD(
        "Publishing EMPTY OBJ message "
          << mPubBodyTrk->get_topic_name());
      try {
        mPubBodyTrk->publish(std::move(objMsg));
      } catch (std::system_error & e) {
        DEBUG_STREAM_COMM("Message publishing ecception: " << e.what());
      } catch (...) {
        DEBUG_STREAM_COMM("Message publishing generic ecception: ");
      }
      // <---- Send an empty message to indicate that no more objects are tracked
      // (e.g clean RVIZ2)
=======
    DEBUG_STREAM_OD(
      "Publishing EMPTY OBJ message "
        << mPubBodyTrk->get_topic_name());
    try {
      mPubBodyTrk->publish(std::move(objMsg));
    } catch (std::system_error & e) {
      DEBUG_STREAM_COMM("Message publishing exception: " << e.what());
    } catch (...) {
      DEBUG_STREAM_COMM("Message publishing generic exception: ");
>>>>>>> 32508af1
    }
  }
}

void ZedCamera::processBodies(rclcpp::Time t)
{
  // DEBUG_BT("processBodies");

  size_t bt_sub_count = 0;

  try {
    bt_sub_count = count_subscribers(mPubBodyTrk->get_topic_name());
  } catch (...) {
    rcutils_reset_error();
    DEBUG_STREAM_OD("processBodies: Exception while counting subscribers");
    return;
  }

  if (bt_sub_count < 1) {
    mBodyTrkSubscribed = false;
    return;
  }

  sl_tools::StopWatch btElabTimer(get_clock());

  mBodyTrkSubscribed = true;

  // ----> Process realtime dynamic parameters
  sl::BodyTrackingRuntimeParameters bt_params_rt;
  bt_params_rt.detection_confidence_threshold = mBodyTrkConfThresh;
  bt_params_rt.minimum_keypoints_threshold = mBodyTrkMinKp;
  // <---- Process realtime dynamic parameters

  sl::Bodies bodies;
  sl::ERROR_CODE btRes =
    mZed->retrieveBodies(bodies, bt_params_rt, mBodyTrkInstID);

  if (btRes != sl::ERROR_CODE::SUCCESS) {
    RCLCPP_WARN_STREAM(
      get_logger(),
      "Body Tracking error: " << sl::toString(btRes));
    return;
  }

  if (!bodies.is_new) {    // Async body tracking. Update data only if new
    // detection is available
    DEBUG_BT("No new bodies detected");
    return;
  }

  size_t bodyCount = bodies.body_list.size();

  DEBUG_STREAM_BT("Detected " << bodyCount << " bodies");

  auto bodyMsg = std::make_unique<zed_msgs::msg::ObjectsStamped>();

  bodyMsg->header.stamp = mUsePubTimestamps ? get_clock()->now() : t;
  bodyMsg->header.frame_id = mLeftCamFrameId;

  bodyMsg->objects.resize(bodyCount);

  size_t idx = 0;
  for (auto body : bodies.body_list) {
    std::string label = "Body_";
    label += std::to_string(body.id);
    DEBUG_STREAM_BT("Processing body: " << label);
    bodyMsg->objects[idx].label = sl::String(label.c_str());
    bodyMsg->objects[idx].sublabel = "";
    bodyMsg->objects[idx].label_id = body.id;
    bodyMsg->objects[idx].confidence = body.confidence;
    DEBUG_BT(" - Info OK");

    memcpy(
      &(bodyMsg->objects[idx].position[0]), &(body.position[0]),
      3 * sizeof(float));
    memcpy(
      &(bodyMsg->objects[idx].position_covariance[0]),
      &(body.position_covariance[0]), 6 * sizeof(float));
    memcpy(
      &(bodyMsg->objects[idx].velocity[0]), &(body.velocity[0]),
      3 * sizeof(float));
    DEBUG_BT(" - Pos/Cov/Speed OK");

    bodyMsg->objects[idx].tracking_available = mBodyTrkEnableTracking;
    bodyMsg->objects[idx].tracking_state =
      static_cast<int8_t>(body.tracking_state);
    bodyMsg->objects[idx].action_state =
      static_cast<int8_t>(body.action_state);
    DEBUG_BT(" - Status OK");

    if (body.bounding_box_2d.size() == 4) {
      memcpy(
        &(bodyMsg->objects[idx].bounding_box_2d.corners[0]),
        &(body.bounding_box_2d[0]), 8 * sizeof(unsigned int));
    }
    DEBUG_BT(" - BBox 2D OK");
    if (body.bounding_box.size() == 8) {
      memcpy(
        &(bodyMsg->objects[idx].bounding_box_3d.corners[0]),
        &(body.bounding_box[0]), 24 * sizeof(float));
    }
    DEBUG_BT(" - BBox 3D OK");

    memcpy(
      &(bodyMsg->objects[idx].dimensions_3d[0]), &(body.dimensions[0]),
      3 * sizeof(float));
    DEBUG_BT(" - Dims OK");

    bodyMsg->objects[idx].body_format = static_cast<uint8_t>(mBodyTrkFmt);

    if (body.head_bounding_box_2d.size() == 4) {
      memcpy(
        &(bodyMsg->objects[idx].head_bounding_box_2d.corners[0]),
        &(body.head_bounding_box_2d[0]), 8 * sizeof(unsigned int));
    }
    if (body.head_bounding_box.size() == 8) {
      memcpy(
        &(bodyMsg->objects[idx].head_bounding_box_3d.corners[0]),
        &(body.head_bounding_box[0]), 24 * sizeof(float));
    }

    memcpy(
      &(bodyMsg->objects[idx].head_position[0]),
      &(body.head_position[0]), 3 * sizeof(float));

    bodyMsg->objects[idx].skeleton_available = true;

    uint8_t kp_size = body.keypoint_2d.size();
    DEBUG_STREAM_BT(" * Skeleton KP: " << static_cast<int>(kp_size));
    if (kp_size <= 70) {
      memcpy(
        &(bodyMsg->objects[idx].skeleton_2d.keypoints[0]),
        &(body.keypoint_2d[0]), 2 * kp_size * sizeof(float));

      memcpy(
        &(bodyMsg->objects[idx].skeleton_3d.keypoints[0]),
        &(body.keypoint[0]), 3 * kp_size * sizeof(float));

      memcpy(
        &(bodyMsg->objects[idx].skeleton_3d.orientations[0]),
        &(body.local_orientation_per_joint[0]), 4 * kp_size * sizeof(float));

      memcpy(
        &(bodyMsg->objects[idx].skeleton_3d.root_orientation),
        &(body.global_root_orientation[0]), 4 * sizeof(float));
    }

    // ----------------------------------
    // at the end of the loop

    // TODO(Walter) Add support for
    // body.global_root_orientation;
    // body.local_orientation_per_joint;
    // body.local_orientation_per_joint;

    idx++;
  }

  DEBUG_STREAM_OD("Publishing BODY TRK message");
  try {
    mPubBodyTrk->publish(std::move(bodyMsg));
  } catch (std::system_error & e) {
    DEBUG_STREAM_COMM("Message publishing exception: " << e.what());
  } catch (...) {
    DEBUG_STREAM_COMM("Message publishing generic exception: ");
  }

  // ----> Diagnostic information update
  mBodyTrkElabMean_sec->addValue(btElabTimer.toc());
  mBodyTrkPeriodMean_sec->addValue(mBtFreqTimer.toc());
  mBtFreqTimer.tic();
  // <---- Diagnostic information update
}

} // namespace stereolabs<|MERGE_RESOLUTION|>--- conflicted
+++ resolved
@@ -337,7 +337,6 @@
 
     objMsg->objects.clear();
 
-<<<<<<< HEAD
     if (mPubBodyTrk)
     {
       DEBUG_STREAM_OD(
@@ -348,21 +347,10 @@
       } catch (std::system_error & e) {
         DEBUG_STREAM_COMM("Message publishing ecception: " << e.what());
       } catch (...) {
-        DEBUG_STREAM_COMM("Message publishing generic ecception: ");
+        DEBUG_STREAM_COMM("Message publishing generic exception: ");
       }
       // <---- Send an empty message to indicate that no more objects are tracked
       // (e.g clean RVIZ2)
-=======
-    DEBUG_STREAM_OD(
-      "Publishing EMPTY OBJ message "
-        << mPubBodyTrk->get_topic_name());
-    try {
-      mPubBodyTrk->publish(std::move(objMsg));
-    } catch (std::system_error & e) {
-      DEBUG_STREAM_COMM("Message publishing exception: " << e.what());
-    } catch (...) {
-      DEBUG_STREAM_COMM("Message publishing generic exception: ");
->>>>>>> 32508af1
     }
   }
 }
